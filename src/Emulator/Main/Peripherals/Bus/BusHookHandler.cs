--- conflicted
+++ resolved
@@ -10,22 +10,14 @@
 {
     internal class BusHookHandler
     {
-<<<<<<< HEAD
-        public BusHookHandler(Action<long, SysbusAccessWidth> action, SysbusAccessWidth width, Action updateContext)
-=======
-        public BusHookHandler(Action<ulong, Width> action, Width width, Action updateContext)
->>>>>>> ebe9a75c
+        public BusHookHandler(Action<ulong, SysbusAccessWidth> action, SysbusAccessWidth width, Action updateContext)
         {
             this.action = action;
             this.width = width;
             this.updateContext = updateContext;
         }        
 
-<<<<<<< HEAD
-        public void Invoke(long currentAddress, SysbusAccessWidth currentWidth)
-=======
-        public void Invoke(ulong currentAddress, Width currentWidth)
->>>>>>> ebe9a75c
+        public void Invoke(ulong currentAddress, SysbusAccessWidth currentWidth)
         {
             if(updateContext != null)
             {
@@ -37,22 +29,13 @@
             }
         }
 
-<<<<<<< HEAD
-        public bool ContainsAction(Action<long, SysbusAccessWidth> actionToTest)
-=======
-        public bool ContainsAction(Action<ulong, Width> actionToTest)
->>>>>>> ebe9a75c
+        public bool ContainsAction(Action<ulong, SysbusAccessWidth> actionToTest)
         {
             return action == actionToTest;
         }
 
-<<<<<<< HEAD
-        private readonly Action<long, SysbusAccessWidth> action;
+        private readonly Action<ulong, SysbusAccessWidth> action;
         private readonly SysbusAccessWidth width;
-=======
-        private readonly Action<ulong, Width> action;
-        private readonly Width width;
->>>>>>> ebe9a75c
         private readonly Action updateContext;
     }
 }
